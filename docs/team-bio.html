<!DOCTYPE html>
<html lang="en">

<!-- Header -->
<head>
    <title>Team Yellow - WiseTraveler</title>
    <meta charset="UTF-8" />
    <meta name="viewport" content="width=device-width, initial-scale=1" />
    <link rel="stylesheet" type="text/css" href="./css/globals.css" />
    <link rel="stylesheet" type="text/css" href="./css/team-bio.css" />
</head>

<!-- Body -->
<body>
    <div class="header">
    <table align="center">
      <tr>
        <td>
          <img src="img/logo.png" height="150" alt="WiseTraveler Logo">
        </td>
        <td>
          <div class="company-info">
          <div class="company-name"><b>WiseTraveler</b></div>
          <div class="company-motto">Navigate with Knowledge<br>
                                     Explore with Confidence
          </div>
          </div>
        </td>
      </tr>
    </table>
    </div>
    <div class="navbar">
        <ul>
            <li><a href="index.html">Home</a></li>
            <li><a href="team-bio.html">Our Team</a></li>
            <li><a href="outline.html">Project Outline</a></li>
            <li class="dropdown">
                <a href="presentations.html" class="dropbtn">Presentations</a>
                <div class="dropdown-content">
                    <a href="presentations.html#feasibility_presentation">Feasibility Presentation</a>
                    <a href="presentations.html#design_presentation">Design Presentation</a>
                    <a href="presentations.html#prototype_presentation">Prototype Presentation</a>
                </div>                
            </li>
            <li class="dropdown">
                <a href="lab1.html" class="dropbtn">Labs</a>
                <div class="dropdown-content">
                    <a href="lab1.html#lab-1">Lab 1</a>
                    <a href="lab1.html#lab-2">Lab 2</a>
                    <a href="lab1.html#lab-3-4">Lab 3 & 4</a>
                </div>                
            </li>
            <li><a href="deliverables.html">Deliverables</a></li>
            <li><a href="poster.html">Poster</a></li>
            <li><a href="user-story.html">User Stories</a></li>
            <li><a href="glossary.html">Glossary</a></li>
            <li><a href="references.html">References</a></li>
        </ul>
    </div>

    <div class="team">
        <table align="center">
            <tr>
                <td colspan="2" align="center"><strong>Meet Team Yellow</strong></td> 
            </tr>
            <tr>
                <td>
                    <img src="img/rmartinez.jpg" alt="Robert Martinez" height="300">
                    <p><b>Robert Martinez</b></p>
                    <p><em>Team Lead</em></p>
                    <p>Robert is a senior undergraduate student pursuing a BS in Computer Science at Old Dominion University. Some of his hobbies include running, soccer, and reading.</p>
                </td>

                <td>
                    <img src="img/dmontgomery.jpg" alt="Dylan Montgomery" height="300">
                    <p><b>Dylan Montgomery</b></p>
                    <p><em>Back-end Specialist</em></p>
                    <p>Dylan is a senior majoring in Computer Science at Old Dominion University. He currently resides in Arlington, VA where he works in the non-profit sector. After graduation, he hopes to continue his education by pursuing a Master’s in Software Engineering.</p>
                </td>
            </tr>
            <tr>
                <td>
                    <img src="img/aedwards.png" alt="Amonte Edwards" height="300">
                    <p><b>Amonte Edwards</b></p>
                    <p><em>Back-end specialist</em></p>
                    <p>Amonte is an undergraduate senior at Old Dominion University. He is currently pursuing a Bachelor of Science degree in Computer Science. In his free time he enjoys playing video games and listening to music.</p>
                </td>

                <td>
                    <img src="img/enovak.jpg" alt="Ethan Novak" height="300">
                    <p><b>Ethan Novak</b></p>
                    <p><em>Front-end specialist</em></p>
                    <p>Ethan is a senior at Old Dominion University. He is currently pursuing his Bachelor of Science degree in computer science with a minor in computer engineering. In his free time, he enjoys spending time with his family and cooking.</p>
                </td>
            </tr>
            <tr>
                <td>
                    <img src="img/dhill.png" alt="Devan Hill" height="300">
                    <p><b>Devan Hill</b></p>
                    <p><em>Front-end specialist</em></p>
                    <p>Bio to be added.</p>
                </td>

                <td>
                    <img src="img/jcorley.jpg" alt="Justin Corley" height="300">
                    <p><b>Justin Corley</b></p>
                    <p><em>Database specialist</em></p>
                    <p>Justin is a senior at Old Dominion University pursuing a Bachelor of Science degree in Computer Science. In his free time he enjoys spending time with his family and dog, playing basketball, and snowboarding.</p>
                </td>
            </tr>
            <tr>
                <td>
<<<<<<< HEAD
                    <img src="img/seanB.png" alt="Sean Baker" height="300">
=======
                    <img src="img/sbaker.jpeg" alt="Sean Baker" height="300">
>>>>>>> 54f526d0
                    <p><b>Sean Baker</b></p>
                    <p><em>Full-stack developer</em></p>
                    <p>Bio to be added</p>
                    <p><em></em></p>
                </td>
                <td>
                    <img src="./img/lsakos.jpeg" alt="Laura Sakos" height="300">
                    <p><b>Laura Sakos</b></p>
                    <p><em>Team Mentor</em></p>
                    <p>Bio to be added</p>
                </td>
            </tr>
        </table>
    </div>
</body>

<!-- Footer -->
  <footer>
    <div>
    <p>Copyright © 2024 All rights reserved | CS 411 Team Yellow</p>
    </div>
    <dir><a class="footer-text-link" href="https://www.odu.edu/" target="_blank" rel="noopener noreferrer"> Old Dominion University </a></dir>
    <dir><a class="footer-text-link" href="https://www.odu.edu/compsci" target="_blank" rel="noopener noreferrer"> ODU CS </a></dir>
  </footer>

</html><|MERGE_RESOLUTION|>--- conflicted
+++ resolved
@@ -110,11 +110,7 @@
             </tr>
             <tr>
                 <td>
-<<<<<<< HEAD
                     <img src="img/seanB.png" alt="Sean Baker" height="300">
-=======
-                    <img src="img/sbaker.jpeg" alt="Sean Baker" height="300">
->>>>>>> 54f526d0
                     <p><b>Sean Baker</b></p>
                     <p><em>Full-stack developer</em></p>
                     <p>Bio to be added</p>
